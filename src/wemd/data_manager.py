--- conflicted
+++ resolved
@@ -386,7 +386,6 @@
             self._update_segment(n_iter, segments[0])
             return
         
-<<<<<<< HEAD
         seg_ids = [segment.seg_id for segment in segments]
 
         with self.lock:        
@@ -396,9 +395,8 @@
             
             assert len(seg_index_entries) == len(pcoord_entries) == len(seg_ids)
                         
-            row = numpy.empty((1,), seg_index_dtype)
             for (iseg, segment) in enumerate(segments):
-                row[:] = seg_index_entries[iseg]
+                row = seg_index_entries[iseg]
                 row['status'] = segment.status
                 row['endpoint_type'] = segment.endpoint_type or Segment.SEG_ENDPOINT_UNSET
                 row['cputime'] = segment.cputime
@@ -439,18 +437,6 @@
             iter_group = self.get_iter_group(n_iter)
             seg_index = self.get_seg_index(n_iter)
             row = seg_index[segment.seg_id]
-=======
-        iter_group = self.get_iter_group(n_iter)
-                
-        seg_index_entries = numpy.empty((len(seg_ids),), dtype=seg_index_dtype)
-        seg_index_entries[:] = iter_group['seg_index'][seg_ids]
-        pcoord_entries = iter_group['pcoord'][seg_ids]
-                
-        row = numpy.empty((1,), seg_index_dtype)
-        for (iseg, segment) in enumerate(segments):
-            row[:] = seg_index_entries[iseg]
-            #assert row['seg_id'] == segment.seg_id
->>>>>>> fc3ed597
             row['status'] = segment.status
             row['endpoint_type'] = segment.endpoint_type or Segment.SEG_ENDPOINT_UNSET
             row['cputime'] = segment.cputime
@@ -459,7 +445,6 @@
             seg_index[segment.seg_id] = row
             iter_group['pcoord'][segment.seg_id] = segment.pcoord
             
-<<<<<<< HEAD
             if segment.data:
                 aux_group = iter_group.require_group('auxdata')
                 for (dsname, data) in segment.data.iteritems():
@@ -474,16 +459,6 @@
             
                 
     def get_segments(self, n_iter, load_auxdata=None):
-=======
-            seg_index_entries[iseg] = row
-            pcoord_entries[iseg] = segment.pcoord
-            
-        
-        iter_group['seg_index'][seg_ids] = seg_index_entries
-        iter_group['pcoord'][seg_ids] = pcoord_entries
-            
-    def get_segments(self, n_iter):
->>>>>>> fc3ed597
         '''Return the segments from a given iteration.  This function is optimized for the 
         case of retrieving (nearly) all segments for a given iteration as quickly as possible, 
         and as such effectively loads all data for the given iteration into memory (which
