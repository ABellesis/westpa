--- conflicted
+++ resolved
@@ -1,12 +1,11 @@
-<<<<<<< HEAD
-2011-12-02 -- Matt Zwier <mczwier@gmail.com>
- * Added the Zuckerman group's WEED code to the repository.
-=======
 2011-12-13 -- Matt Zwier <mczwier@gmail.com>
  * Changed all ``(*)_dir`` config file options for the executable propagator to
    reflect the fact that they are not necessarily directories.
  * Added a workaround for an apparent reference counting bug in pyzmq that 
    manifests as segfaults, bus errors, or "GC object already tracked" aborts.
+
+2011-12-02 -- Matt Zwier <mczwier@gmail.com>
+ * Added the Zuckerman group's WEED code to the repository.
 
 2011-11-16 -- Matt Zwier <mczwier@gmail.com>
  * Generalized the work manager framework to support more than just propagation:
@@ -28,8 +27,7 @@
    be useful in some work loads (and were very useful in testing the work 
    manager framework).
  * Made ZeroMQ the default work manager.
->>>>>>> 98b0c5ed
-
+ 
 2011-11-03 -- Matt Zwier <mczwier@gmail.com>
  * Removed the ``threads`` and ``processes`` work managers, which have been
    superseded by the ZeroMQ work manager until they can be made more stable.
